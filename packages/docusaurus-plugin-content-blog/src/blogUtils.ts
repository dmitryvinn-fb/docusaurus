--- conflicted
+++ resolved
@@ -148,35 +148,14 @@
       removeContentTitle: true,
     });
 
-<<<<<<< HEAD
     const aliasedSource = aliasedSitePath(blogSourceAbsolute, siteDir);
-=======
-  const {frontMatter, content, contentTitle, excerpt} =
-    await parseBlogPostMarkdownFile(blogSourceAbsolute);
-
-  const aliasedSource = aliasedSitePath(blogSourceAbsolute, siteDir);
-
-  if (frontMatter.draft && process.env.NODE_ENV === 'production') {
-    return undefined;
-  }
-
-  if (frontMatter.id) {
-    logger.warn`name=${'id'} header option is deprecated in path=${blogSourceRelative} file. Please use name=${'slug'} option instead.`;
-  }
-
-  const parsedBlogFileName = parseBlogFileName(blogSourceRelative);
->>>>>>> 28729249
 
     if (frontMatter.draft && process.env.NODE_ENV === 'production') {
       return undefined;
     }
 
     if (frontMatter.id) {
-      console.warn(
-        chalk.yellow(
-          `"id" header option is deprecated in ${blogSourceRelative} file. Please use "slug" option instead.`,
-        ),
-      );
+      logger.warn`name=${'id'} header option is deprecated in path=${blogSourceRelative} file. Please use name=${'slug'} option instead.`;
     }
 
     const parsedBlogFileName = parseBlogFileName(blogSourceRelative);
