/**
 * Copyright (c) Facebook, Inc. and its affiliates.
 *
 * This source code is licensed under the MIT license found in the
 * LICENSE file in the root directory of this source tree.
 */

import fs from 'fs-extra';
import path from 'path';
import readingTime from 'reading-time';
import {keyBy, mapValues} from 'lodash';
import type {
  PluginOptions,
  BlogPost,
  BlogContentPaths,
  BlogMarkdownLoaderOptions,
  BlogTags,
  ReadingTimeFunction,
} from './types';
import {
  parseMarkdownString,
  parseFrontMatter,
  normalizeUrl,
  aliasedSitePath,
  getEditUrl,
  getFolderContainingFile,
  posixPath,
  replaceMarkdownLinks,
  Globby,
  normalizeFrontMatterTags,
  groupTaggedItems,
  getContentPathList,
} from '@docusaurus/utils';
import type {LoadContext} from '@docusaurus/types';
import {validateBlogPostFrontMatter} from './blogFrontMatter';
import {type AuthorsMap, getAuthorsMap, getBlogPostAuthors} from './authors';
import logger from '@docusaurus/logger';

export function truncate(fileString: string, truncateMarker: RegExp): string {
  return fileString.split(truncateMarker, 1).shift()!;
}

export function getSourceToPermalink(
  blogPosts: BlogPost[],
): Record<string, string> {
  return mapValues(
    keyBy(blogPosts, (item) => item.metadata.source),
    (v) => v.metadata.permalink,
  );
}

export function getBlogTags(blogPosts: BlogPost[]): BlogTags {
  const groups = groupTaggedItems(
    blogPosts,
    (blogPost) => blogPost.metadata.tags,
  );
  return mapValues(groups, (group) => ({
    name: group.tag.label,
    items: group.items.map((item) => item.id),
    permalink: group.tag.permalink,
  }));
}

const DATE_FILENAME_REGEX =
  /^(?<date>\d{4}[-/]\d{1,2}[-/]\d{1,2})[-/]?(?<text>.*?)(\/index)?.mdx?$/;

type ParsedBlogFileName = {
  date: Date | undefined;
  text: string;
  slug: string;
};

export function parseBlogFileName(
  blogSourceRelative: string,
): ParsedBlogFileName {
  const dateFilenameMatch = blogSourceRelative.match(DATE_FILENAME_REGEX);
  if (dateFilenameMatch) {
    const dateString = dateFilenameMatch.groups!.date!;
    const text = dateFilenameMatch.groups!.text!;
    // Always treat dates as UTC by adding the `Z`
    const date = new Date(`${dateString}Z`);
    const slugDate = dateString.replace(/-/g, '/');
    const slug = `/${slugDate}/${text}`;
    return {date, text, slug};
  } else {
    const text = blogSourceRelative.replace(/(\/index)?\.mdx?$/, '');
    const slug = `/${text}`;
    return {date: undefined, text, slug};
  }
}

function formatBlogPostDate(locale: string, date: Date): string {
  try {
    return new Intl.DateTimeFormat(locale, {
      day: 'numeric',
      month: 'long',
      year: 'numeric',
      timeZone: 'UTC',
    }).format(date);
  } catch (e) {
    throw new Error(`Can't format blog post date "${date}"`);
  }
}

const defaultReadingTime: ReadingTimeFunction = ({content, options}) =>
  readingTime(content, options).minutes;

async function processBlogSourceFile(
  blogSourceRelative: string,
  contentPaths: BlogContentPaths,
  context: LoadContext,
  options: PluginOptions,
  authorsMap?: AuthorsMap,
): Promise<BlogPost | undefined> {
  const {
    siteConfig: {
      baseUrl,
      markdown: {frontMatterParser},
    },
    siteDir,
    i18n,
  } = context;
  const {
    routeBasePath,
    tagsBasePath: tagsRouteBasePath,
    truncateMarker,
    showReadingTime,
    editUrl,
  } = options;

  // Lookup in localized folder in priority
  const blogDirPath = await getFolderContainingFile(
    getContentPathList(contentPaths),
    blogSourceRelative,
  );

  const blogSourceAbsolute = path.join(blogDirPath, blogSourceRelative);
  async function doProcessBlogSourceFile() {
    const markdownString = await fs.readFile(blogSourceAbsolute, 'utf-8');
    const {frontMatter: unsafeFrontMatter, content: rawContent} =
      await frontMatterParser({
        content: markdownString,
        defaultFrontMatterParser: async ({content}) =>
          parseFrontMatter(content),
        plugin: {name: 'content-blog', id: options.id},
      });
    const frontMatter = validateBlogPostFrontMatter(unsafeFrontMatter);
    const {content, contentTitle, excerpt} = parseMarkdownString(rawContent, {
      removeContentTitle: true,
    });

    const aliasedSource = aliasedSitePath(blogSourceAbsolute, siteDir);

    if (frontMatter.draft && process.env.NODE_ENV === 'production') {
      return undefined;
    }

    if (frontMatter.id) {
      logger.warn`name=${'id'} header option is deprecated in path=${blogSourceRelative} file. Please use name=${'slug'} option instead.`;
    }

    const parsedBlogFileName = parseBlogFileName(blogSourceRelative);

    async function getDate(): Promise<Date> {
      // Prefer user-defined date.
      if (frontMatter.date) {
        return new Date(frontMatter.date);
      } else if (parsedBlogFileName.date) {
        return parsedBlogFileName.date;
      }
      // Fallback to file create time
      return (await fs.stat(blogSourceAbsolute)).birthtime;
    }

    const date = await getDate();
    const formattedDate = formatBlogPostDate(i18n.currentLocale, date);

    const title = frontMatter.title ?? contentTitle ?? parsedBlogFileName.text;
    const description = frontMatter.description ?? excerpt ?? '';

    const slug = frontMatter.slug || parsedBlogFileName.slug;

    const permalink = normalizeUrl([baseUrl, routeBasePath, slug]);

    function getBlogEditUrl() {
      const blogPathRelative = path.relative(
        blogDirPath,
        path.resolve(blogSourceAbsolute),
      );

      if (typeof editUrl === 'function') {
        return editUrl({
          blogDirPath: posixPath(path.relative(siteDir, blogDirPath)),
          blogPath: posixPath(blogPathRelative),
          permalink,
          locale: i18n.currentLocale,
        });
      } else if (typeof editUrl === 'string') {
        const isLocalized = blogDirPath === contentPaths.contentPathLocalized;
        const fileContentPath =
          isLocalized && options.editLocalizedFiles
            ? contentPaths.contentPathLocalized
            : contentPaths.contentPath;

        const contentPathEditUrl = normalizeUrl([
          editUrl,
          posixPath(path.relative(siteDir, fileContentPath)),
        ]);

        return getEditUrl(blogPathRelative, contentPathEditUrl);
      }
      return undefined;
    }

    const tagsBasePath = normalizeUrl([
      baseUrl,
      routeBasePath,
      tagsRouteBasePath,
    ]);
    const authors = getBlogPostAuthors({authorsMap, frontMatter});

    return {
      id: slug,
      metadata: {
        permalink,
        editUrl: getBlogEditUrl(),
        source: aliasedSource,
        title,
        description,
        date,
        formattedDate,
        tags: normalizeFrontMatterTags(tagsBasePath, frontMatter.tags),
        readingTime: showReadingTime
          ? options.readingTime({
              content,
              frontMatter,
              defaultReadingTime,
            })
          : undefined,
        truncated: truncateMarker?.test(content) || false,
        authors,
      },
      content,
    };
  }
  try {
    return await doProcessBlogSourceFile();
  } catch (e) {
    throw new Error(
      `Error while parsing Markdown file ${blogSourceAbsolute}: "${
        (e as Error).message
      }".`,
    );
  }
<<<<<<< HEAD
=======

  const tagsBasePath = normalizeUrl([
    baseUrl,
    routeBasePath,
    tagsRouteBasePath,
  ]);
  const authors = getBlogPostAuthors({authorsMap, frontMatter});

  return {
    id: slug,
    metadata: {
      permalink,
      editUrl: getBlogEditUrl(),
      source: aliasedSource,
      title,
      description,
      date,
      formattedDate,
      tags: normalizeFrontMatterTags(tagsBasePath, frontMatter.tags),
      readingTime: showReadingTime
        ? options.readingTime({
            content,
            frontMatter,
            defaultReadingTime,
          })
        : undefined,
      truncated: truncateMarker?.test(content) || false,
      authors,
      frontMatter,
    },
    content,
  };
>>>>>>> cb1aa302
}

export async function generateBlogPosts(
  contentPaths: BlogContentPaths,
  context: LoadContext,
  options: PluginOptions,
): Promise<BlogPost[]> {
  const {include, exclude} = options;

  if (!fs.existsSync(contentPaths.contentPath)) {
    return [];
  }

  const blogSourceFiles = await Globby(include, {
    cwd: contentPaths.contentPath,
    ignore: exclude,
  });

  const authorsMap = await getAuthorsMap({
    contentPaths,
    authorsMapPath: options.authorsMapPath,
  });

  const blogPosts = (
    await Promise.all(
      blogSourceFiles.map(async (blogSourceFile: string) => {
        try {
          return await processBlogSourceFile(
            blogSourceFile,
            contentPaths,
            context,
            options,
            authorsMap,
          );
        } catch (e) {
          logger.error`Processing of blog source file failed for path path=${blogSourceFile}.`;
          throw e;
        }
      }),
    )
  ).filter(Boolean) as BlogPost[];

  blogPosts.sort(
    (a, b) => b.metadata.date.getTime() - a.metadata.date.getTime(),
  );

  if (options.sortPosts === 'ascending') {
    return blogPosts.reverse();
  }
  return blogPosts;
}

export type LinkifyParams = {
  filePath: string;
  fileString: string;
} & Pick<
  BlogMarkdownLoaderOptions,
  'sourceToPermalink' | 'siteDir' | 'contentPaths' | 'onBrokenMarkdownLink'
>;

export function linkify({
  filePath,
  contentPaths,
  fileString,
  siteDir,
  sourceToPermalink,
  onBrokenMarkdownLink,
}: LinkifyParams): string {
  const {newContent, brokenMarkdownLinks} = replaceMarkdownLinks({
    siteDir,
    fileString,
    filePath,
    contentPaths,
    sourceToPermalink,
  });

  brokenMarkdownLinks.forEach((l) => onBrokenMarkdownLink(l));

  return newContent;
}<|MERGE_RESOLUTION|>--- conflicted
+++ resolved
@@ -212,12 +212,13 @@
       return undefined;
     }
 
+    const authors = getBlogPostAuthors({authorsMap, frontMatter});
+
     const tagsBasePath = normalizeUrl([
       baseUrl,
       routeBasePath,
       tagsRouteBasePath,
     ]);
-    const authors = getBlogPostAuthors({authorsMap, frontMatter});
 
     return {
       id: slug,
@@ -252,41 +253,6 @@
       }".`,
     );
   }
-<<<<<<< HEAD
-=======
-
-  const tagsBasePath = normalizeUrl([
-    baseUrl,
-    routeBasePath,
-    tagsRouteBasePath,
-  ]);
-  const authors = getBlogPostAuthors({authorsMap, frontMatter});
-
-  return {
-    id: slug,
-    metadata: {
-      permalink,
-      editUrl: getBlogEditUrl(),
-      source: aliasedSource,
-      title,
-      description,
-      date,
-      formattedDate,
-      tags: normalizeFrontMatterTags(tagsBasePath, frontMatter.tags),
-      readingTime: showReadingTime
-        ? options.readingTime({
-            content,
-            frontMatter,
-            defaultReadingTime,
-          })
-        : undefined,
-      truncated: truncateMarker?.test(content) || false,
-      authors,
-      frontMatter,
-    },
-    content,
-  };
->>>>>>> cb1aa302
 }
 
 export async function generateBlogPosts(
