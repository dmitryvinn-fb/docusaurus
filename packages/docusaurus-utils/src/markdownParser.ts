/**
 * Copyright (c) Facebook, Inc. and its affiliates.
 *
 * This source code is licensed under the MIT license found in the
 * LICENSE file in the root directory of this source tree.
 */

<<<<<<< HEAD
import chalk from 'chalk';
=======
import logger from '@docusaurus/logger';
import fs from 'fs-extra';
>>>>>>> 28729249
import matter from 'gray-matter';

// Hacky way of stripping out import statements from the excerpt
// TODO: Find a better way to do so, possibly by compiling the Markdown content,
// stripping out HTML tags and obtaining the first line.
export function createExcerpt(fileString: string): string | undefined {
  const fileLines = fileString
    .trimLeft()
    // Remove Markdown alternate title
    .replace(/^[^\n]*\n[=]+/g, '')
    .split('\n');
  let inCode = false;

  /* eslint-disable no-continue */
  // eslint-disable-next-line no-restricted-syntax
  for (const fileLine of fileLines) {
    // Skip empty line.
    if (!fileLine.trim()) {
      continue;
    }

    // Skip import/export declaration.
    if (/^\s*?import\s.*(from.*)?;?|export\s.*{.*};?/.test(fileLine)) {
      continue;
    }

    // Skip code block line.
    if (fileLine.trim().startsWith('```')) {
      inCode = !inCode;
      continue;
    } else if (inCode) {
      continue;
    }

    const cleanedLine = fileLine
      // Remove HTML tags.
      .replace(/<[^>]*>/g, '')
      // Remove Title headers
      .replace(/^#\s*([^#]*)\s*#?/gm, '')
      // Remove Markdown + ATX-style headers
      .replace(/^#{1,6}\s*([^#]*)\s*(#{1,6})?/gm, '$1')
      // Remove emphasis and strikethroughs.
      .replace(/([*_~]{1,3})(\S.*?\S{0,1})\1/g, '$2')
      // Remove images.
      .replace(/!\[(.*?)\][[(].*?[\])]/g, '$1')
      // Remove footnotes.
      .replace(/\[\^.+?\](: .*?$)?/g, '')
      // Remove inline links.
      .replace(/\[(.*?)\][[(].*?[\])]/g, '$1')
      // Remove inline code.
      .replace(/`(.+?)`/g, '$1')
      // Remove blockquotes.
      .replace(/^\s{0,3}>\s?/g, '')
      // Remove admonition definition.
      .replace(/(:{3}.*)/, '')
      // Remove Emoji names within colons include preceding whitespace.
      .replace(/\s?(:(::|[^:\n])+:)/g, '')
      // Remove custom Markdown heading id.
      .replace(/{#*[\w-]+}/, '')
      .trim();

    if (cleanedLine) {
      return cleanedLine;
    }
  }

  return undefined;
}

export function parseFrontMatter(markdownFileContent: string): {
  frontMatter: Record<string, unknown>;
  content: string;
} {
  const {data, content} = matter(markdownFileContent);
  return {
    frontMatter: data ?? {},
    content: content?.trim() ?? '',
  };
}

// Try to convert markdown heading as text
// Does not need to be perfect, it is only used as a fallback when frontMatter.title is not provided
// For now, we just unwrap possible inline code blocks (# `config.js`)
function toTextContentTitle(contentTitle: string): string {
  if (contentTitle.startsWith('`') && contentTitle.endsWith('`')) {
    return contentTitle.substring(1, contentTitle.length - 1);
  }
  return contentTitle;
}

export function parseMarkdownContentTitle(
  contentUntrimmed: string,
  options?: {removeContentTitle?: boolean},
): {content: string; contentTitle: string | undefined} {
  const removeContentTitleOption = options?.removeContentTitle ?? false;

  const content = contentUntrimmed.trim();

  const IMPORT_STATEMENT =
    /import\s+(([\w*{}\s\n,]+)from\s+)?["'\s]([@\w/_.-]+)["'\s];?|\n/.source;
  const REGULAR_TITLE =
    /(?<pattern>#\s*(?<title>[^#\n{]*)+[ \t]*(?<suffix>({#*[\w-]+})|#)?\n*?)/
      .source;
  const ALTERNATE_TITLE = /(?<pattern>\s*(?<title>[^\n]*)\s*\n[=]+)/.source;

  const regularTitleMatch = new RegExp(
    `^(?:${IMPORT_STATEMENT})*?${REGULAR_TITLE}`,
    'g',
  ).exec(content);
  const alternateTitleMatch = new RegExp(
    `^(?:${IMPORT_STATEMENT})*?${ALTERNATE_TITLE}`,
    'g',
  ).exec(content);

  const titleMatch = regularTitleMatch ?? alternateTitleMatch;
  const {pattern, title} = titleMatch?.groups ?? {};

  if (!pattern || !title) {
    return {content, contentTitle: undefined};
  } else {
    const newContent = removeContentTitleOption
      ? content.replace(pattern, '')
      : content;
    return {
      content: newContent.trim(),
      contentTitle: toTextContentTitle(title.trim()).trim(),
    };
  }
}

type ParsedMarkdown = {
  frontMatter: Record<string, unknown>;
  content: string;
  contentTitle: string | undefined;
  excerpt: string | undefined;
};

export function parseMarkdownString(
  markdownFileContent: string,
  options?: {removeContentTitle?: boolean},
): ParsedMarkdown {
  try {
    const {frontMatter, content: contentWithoutFrontMatter} =
      parseFrontMatter(markdownFileContent);

    const {content, contentTitle} = parseMarkdownContentTitle(
      contentWithoutFrontMatter,
      options,
    );

    const excerpt = createExcerpt(content);

    return {
      frontMatter,
      content,
      contentTitle,
      excerpt,
    };
  } catch (e) {
    logger.error(`Error while parsing Markdown frontmatter.
This can happen if you use special characters in frontmatter values (try using double quotes around that value).`);
    throw e;
  }
}<|MERGE_RESOLUTION|>--- conflicted
+++ resolved
@@ -5,12 +5,7 @@
  * LICENSE file in the root directory of this source tree.
  */
 
-<<<<<<< HEAD
-import chalk from 'chalk';
-=======
 import logger from '@docusaurus/logger';
-import fs from 'fs-extra';
->>>>>>> 28729249
 import matter from 'gray-matter';
 
 // Hacky way of stripping out import statements from the excerpt
