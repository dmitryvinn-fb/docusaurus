--- conflicted
+++ resolved
@@ -144,39 +144,24 @@
   // MDX partials are MDX files starting with _ or in a folder starting with _
   // Partial are not expected to have an associated metadata file or frontmatter
   const isMDXPartial = options.isMDXPartial && options.isMDXPartial(filePath);
-<<<<<<< HEAD
   if (isMDXPartial) {
     // Use default parser to extract front matter, and only error if there's
     // "apparent" front matter—not user-generated ones.
     const {frontMatter} = parseFrontMatter(fileString);
     const hasFrontMatter = Object.keys(frontMatter).length > 0;
     if (hasFrontMatter) {
-      const errorMessage = `Docusaurus MDX partial files should not contain FrontMatter.
-  Those partial files use the _ prefix as a convention by default, but this is configurable.
-  File at ${filePath} contains FrontMatter that will be ignored:
-  ${JSON.stringify(frontMatter, null, 2)}`;
+      const errorMessage = logger.interpolate`Docusaurus MDX partial files should not contain front matter.
+Those partial files use the _ prefix as a convention by default, but this is configurable.
+File at path=${filePath} contains front matter that will be ignored:
+${JSON.stringify(frontMatter, null, 2)}`;
 
       if (!options.isMDXPartialFrontMatterWarningDisabled) {
         const shouldError = process.env.NODE_ENV === 'test' || process.env.CI;
         if (shouldError) {
           return callback(new Error(errorMessage));
         } else {
-          console.warn(chalk.yellow(errorMessage));
+          logger.warn(errorMessage);
         }
-=======
-  if (isMDXPartial && hasFrontMatter) {
-    const errorMessage = `Docusaurus MDX partial files should not contain FrontMatter.
-Those partial files use the _ prefix as a convention by default, but this is configurable.
-File at ${filePath} contains FrontMatter that will be ignored:
-${JSON.stringify(frontMatter, null, 2)}`;
-
-    if (!options.isMDXPartialFrontMatterWarningDisabled) {
-      const shouldError = process.env.NODE_ENV === 'test' || process.env.CI;
-      if (shouldError) {
-        return callback(new Error(errorMessage));
-      } else {
-        logger.warn(errorMessage);
->>>>>>> 28729249
       }
     }
   }
